--- conflicted
+++ resolved
@@ -27,13 +27,8 @@
 	readTimeout    time.Duration
 }
 
-<<<<<<< HEAD
 func TestServer_ValidCommand_ShouldGetValidResponse(t *testing.T) {
-	redisServer := prepareServer(1 * time.Second)
-=======
-func TestServer(t *testing.T) {
-	redisServer := prepareServer(t, 1*time.Second)
->>>>>>> 872a15ae
+	redisServer := prepareServer(t, 1 * time.Second)
 	defer redisServer.Shutdown()
 
 	for i := range 5 {
@@ -99,7 +94,7 @@
 }
 
 func TestServer_PartialCommandTimeout_ShouldCloseConnectionFromServerSide(t *testing.T) {
-	redisServer := prepareServer(500 * time.Millisecond)
+	redisServer := prepareServer(t, 500 * time.Millisecond)
 	defer redisServer.Shutdown()
 
 	conn, _ := net.Dial("tcp", "localhost:"+redisServer.Config().Port)
@@ -118,7 +113,7 @@
 }
 
 func TestServer_CommandIsNotAnArray_ShouldCloseConnectionFromServerSide(t *testing.T) {
-	redisServer := prepareServer(1 * time.Second)
+	redisServer := prepareServer(t, 1 * time.Second)
 	defer redisServer.Shutdown()
 
 	conn, _ := net.Dial("tcp", "localhost:"+redisServer.Config().Port)
@@ -137,7 +132,7 @@
 }
 
 func TestServer_InvalidCommand_ShouldGetErrorResponse(t *testing.T) {
-	redisServer := prepareServer(1 * time.Second)
+	redisServer := prepareServer(t, 1 * time.Second)
 	defer redisServer.Shutdown()
 
 	var testRequests = []testRequest{
@@ -224,11 +219,5 @@
 	if err := redisServer.Start(); err != nil {
 		t.Fatalf("Error starting Redis server: %s", err)
 	}
-
-<<<<<<< HEAD
-	// TODO: wait for server ready event, don't guess to sleep
-	// time.Sleep(3 * time.Second)
-=======
->>>>>>> 872a15ae
 	return redisServer
 }